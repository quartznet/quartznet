#region License

/*
 * All content copyright Marko Lahma, unless otherwise indicated. All rights reserved.
 *
 * Licensed under the Apache License, Version 2.0 (the "License"); you may not
 * use this file except in compliance with the License. You may obtain a copy
 * of the License at
 *
 *   http://www.apache.org/licenses/LICENSE-2.0
 *
 * Unless required by applicable law or agreed to in writing, software
 * distributed under the License is distributed on an "AS IS" BASIS, WITHOUT
 * WARRANTIES OR CONDITIONS OF ANY KIND, either express or implied. See the
 * License for the specific language governing permissions and limitations
 * under the License.
 *
 */

#endregion

using System.Data.Common;

using Microsoft.Extensions.Logging;
using Microsoft.VisualStudio.Threading;
using Quartz.Logging;
using Quartz.Spi;
using Quartz.Util;

using LogLevel = Microsoft.Extensions.Logging.LogLevel;

namespace Quartz.Core;

/// <summary>
/// The thread responsible for performing the work of firing <see cref="ITrigger" />
/// s that are registered with the <see cref="QuartzScheduler" />.
/// </summary>
/// <seealso cref="QuartzScheduler" />
/// <seealso cref="IJob" />
/// <seealso cref="ITrigger" />
/// <author>James House</author>
/// <author>Marko Lahma (.NET)</author>
internal sealed class QuartzSchedulerThread
{
    private readonly ILogger logger;
    private readonly QuartzScheduler qs;
    private readonly QuartzSchedulerResources qsRsrcs;
    private readonly int idleWaitVariableness;
    private SemaphoreSlim sigSemaphore = new(1, 1);

    private volatile bool signaled;
    private DateTimeOffset? signaledNextFireTimeUtc;

    // Put this object into the 'paused' state so processing doesn't start yet...
    private readonly PauseTokenSource pauseSource = new(startPaused: true);
    private readonly PauseToken pauseToken;
    private CancellationTokenSource pauseCancellationTokenSource = null!;
    private volatile bool halted;

    private readonly QuartzRandom random = new();

    private CancellationTokenSource cancellationTokenSource = null!;
    private JoinableTask task = null!;
    private JoinableTaskContext taskContext = null!;
    private JoinableTaskFactory joinableTaskFactory = null!;
    
    /// <summary>
    /// Gets the randomized idle wait time.
    /// </summary>
    /// <value>The randomized idle wait time.</value>
    private TimeSpan GetRandomizedIdleWaitTime()
    {
        return qsRsrcs.IdleWaitTime - TimeSpan.FromMilliseconds(random.Next(idleWaitVariableness));
    }

    /// <summary>
    /// Gets a value indicating whether this <see cref="QuartzSchedulerThread"/> is paused.
    /// </summary>
    /// <value><c>true</c> if paused; otherwise, <c>false</c>.</value>
    internal bool Paused => pauseToken.IsPaused;

    /// <summary>
    /// Gets a value indicating whether this <see cref="QuartzSchedulerThread"/> is stopped.
    /// </summary>
    /// <value>
    /// <see langword="true"/> if stopped; otherwise, <see langword="false"/>.
    /// </value>
    internal bool Halted
    {
        get
        {
            sigSemaphore.Wait(CancellationToken.None);
            try
            {
                return halted;
            }
            finally
            {
                if (sigSemaphore.CurrentCount < 1)
                {
                    sigSemaphore.Release();
                }
            }
        }
    }

    /// <summary>
    /// Gets the maximum number of milliseconds to subtract from <see cref="QuartzSchedulerResources.IdleWaitTime"/>
    /// to randomize how long the scheduler should wait before checking again when there is no current trigger to
    /// fire.
    /// </summary>
    /// <value>
    /// The maximum number of milliseconds to subtract from <see cref="QuartzSchedulerResources.IdleWaitTime"/> to
    /// randomize how long the scheduler should wait before checking again when there is no current trigger to fire.
    /// </value>
    internal int IdleWaitVariableness => idleWaitVariableness;

    /// <summary>
    /// Construct a new <see cref="QuartzSchedulerThread" /> for the given
    /// <see cref="QuartzScheduler" /> as a non-daemon <see cref="Thread" />
    /// with normal priority.
    /// </summary>
    /// <param name="qs">The scheduler.</param>
    /// <param name="qsRsrcs">The resources.</param>
    internal QuartzSchedulerThread(QuartzScheduler qs, QuartzSchedulerResources qsRsrcs)
    {
        this.logger = LogProvider.CreateLogger<QuartzSchedulerThread>();
        this.qs = qs;
        this.qsRsrcs = qsRsrcs;
        idleWaitVariableness = (int) (qsRsrcs.IdleWaitTime.TotalMilliseconds * 0.2);
        pauseToken = pauseSource.Token;
<<<<<<< HEAD
=======
        halted = false;
>>>>>>> 1c6c3ca4
    }

    /// <summary>
    /// Signals the main processing loop to pause at the next possible point.
    /// </summary>
    internal void TogglePause(bool pause)
    {
        pauseSource.IsPaused = pause;
        if (pause)
        {
            SignalSchedulingChange(SchedulerConstants.SchedulingSignalDateTime);
        }
    }

    /// <summary>
    /// Signals the main processing loop to stop at the next possible point.
    /// </summary>
    internal async Task Halt(bool wait)
    {
        await sigSemaphore.WaitAsync(CancellationToken.None).ConfigureAwait(!wait);
        try
        {
            halted = true;
            if (!Paused)
            {
                SignalSchedulingChange(SchedulerConstants.SchedulingSignalDateTime);
            }

#if NET5_0_OR_GREATER
            await pauseCancellationTokenSource.CancelAsync().ConfigureAwait(false);
#else
            pauseCancellationTokenSource.Cancel();
#endif
        }
        finally
        {
            if (sigSemaphore.CurrentCount < 1)
            {
                sigSemaphore.Release();
            }
        }

        if (wait)
        {
            try
            {
                await task.JoinAsync().ConfigureAwait(false);
            }
            catch (OperationCanceledException)
            {
            }
        }
    }

    /// <summary>
    /// Signals the main processing loop that a change in scheduling has been
    /// made - in order to interrupt any sleeping that may be occurring while
    /// waiting for the fire time to arrive.
    /// </summary>
    /// <param name="candidateNewNextFireTimeUtc">
    /// the time when the newly scheduled trigger
    /// will fire.  If this method is being called do to some other even (rather
    /// than scheduling a trigger), the caller should pass null.
    /// </param>
    public void SignalSchedulingChange(DateTimeOffset? candidateNewNextFireTimeUtc)
    {
        sigSemaphore.Wait(CancellationToken.None);
        try
        {
            signaled = true;
            signaledNextFireTimeUtc = candidateNewNextFireTimeUtc;
        }
        finally
        {
            if (sigSemaphore.CurrentCount < 1)
            {
                sigSemaphore.Release();
            }
        }
    }

    public void ClearSignaledSchedulingChange()
    {
        sigSemaphore.Wait(CancellationToken.None);
        try
        {
            signaled = false;
            signaledNextFireTimeUtc = SchedulerConstants.SchedulingSignalDateTime;
        }
        finally
        {
            if (sigSemaphore.CurrentCount < 1)
            {
                sigSemaphore.Release();
            }
        }
    }

    public bool IsScheduleChanged()
    {
        sigSemaphore.Wait(CancellationToken.None);
        try
        {
            return signaled;
        }
        finally
        {
            if (sigSemaphore.CurrentCount < 1)
            {
                sigSemaphore.Release();
            }
        }
    }

    public DateTimeOffset? GetSignaledNextFireTimeUtc()
    {
        sigSemaphore.Wait(CancellationToken.None);
        try
        {
            return signaledNextFireTimeUtc;
        }
        finally
        {
            if (sigSemaphore.CurrentCount < 1)
            {
                sigSemaphore.Release();
            }
        }
    }

    /// <summary>
    /// The main processing loop of the <see cref="QuartzSchedulerThread" />.
    /// </summary>
    public async Task Run()
    {
        int acquiresFailed = 0;
        Context.CallerId.Value = Guid.NewGuid();
        CancellationToken runCancellationToken = cancellationTokenSource.Token;

        while (!halted)
        {
            runCancellationToken.ThrowIfCancellationRequested();
            try
            {
                try
                {
                    // Check if we're supposed to pause. Reset fail counter.
                    if (Paused)
                    {
                        acquiresFailed = 0;

                        // Waits until TogglePause(false) is called or Halting...
                        await pauseToken.WaitWhilePausedAsync(pauseCancellationTokenSource.Token).ConfigureAwait(false);
                    }
                }
                catch (OperationCanceledException)
                {
                    // Ignore because this signal comes from Halt
                }
                
                if (halted)
                {
                    break;
                }
                
                // wait a bit, if reading from job store is consistently
                // failing (e.g. DB is down or restarting)
                if (acquiresFailed > 1)
                {
                    try
                    {
                        var delay = ComputeDelayForRepeatedErrors(qsRsrcs.JobStore, acquiresFailed);
                        await Task.Delay(delay, runCancellationToken).ConfigureAwait(false);
                    }
                    catch
                    {
                        // Ignore all
                    }
                }

                runCancellationToken.ThrowIfCancellationRequested();
                int availThreadCount = qsRsrcs.ThreadPool.BlockForAvailableThreads();
                if (availThreadCount > 0)
                {
                    List<IOperableTrigger>? triggers;

                    DateTimeOffset now = qsRsrcs.TimeProvider.GetUtcNow();

                    ClearSignaledSchedulingChange();
                    try
                    {
                        var noLaterThan = now + qsRsrcs.IdleWaitTime;
                        var maxCount = Math.Min(availThreadCount, qsRsrcs.MaxBatchSize);
                        triggers = new List<IOperableTrigger>(await qsRsrcs.JobStore.AcquireNextTriggers(noLaterThan, maxCount, qsRsrcs.BatchTimeWindow, CancellationToken.None).ConfigureAwait(false));
                        acquiresFailed = 0;
                        if (logger.IsEnabled(LogLevel.Debug))
                        {
                            logger.LogDebug("Batch acquisition of {TriggerCount} triggers", triggers.Count);
                        }
                    }
                    catch (JobPersistenceException jpe)
                    {
                        if (acquiresFailed == 0)
                        {
                            var msg = "An error occurred while scanning for the next trigger to fire.";
                            await qs.NotifySchedulerListenersError(msg, jpe, CancellationToken.None).ConfigureAwait(false);
                        }

                        if (acquiresFailed < int.MaxValue)
                        {
                            acquiresFailed++;
                        }

                        continue;
                    }
                    catch (Exception e)
                    {
                        if (acquiresFailed == 0)
                        {
                            logger.LogError(e, "quartzSchedulerThreadLoop: RuntimeException {Message}", e.Message);
                        }
                        if (acquiresFailed < int.MaxValue)
                        {
                            acquiresFailed++;
                        }
                        continue;
                    }

                    if (triggers.Count > 0)
                    {
                        now = qsRsrcs.TimeProvider.GetUtcNow();
                        DateTimeOffset triggerTime = triggers[0].GetNextFireTimeUtc()!.Value;
                        TimeSpan timeUntilTrigger = triggerTime - now;

                        while (timeUntilTrigger > TimeSpan.Zero)
                        {
                            if (await ReleaseIfScheduleChangedSignificantly(triggers, triggerTime).ConfigureAwait(false))
                            {
                                break;
                            }
                            
                            if (halted)
                            {
                                break;
                            }
                            
                            if (!await IsCandidateNewTimeEarlierWithinReason(triggerTime, false).ConfigureAwait(false))
                            {
                                // we could have blocked a long while
                                // on 'synchronize', so we must recompute
                                now = qsRsrcs.TimeProvider.GetUtcNow();
                                timeUntilTrigger = triggerTime - now;
                                
                                // If signal is being processed wait the computed time, or continue.
                                await sigSemaphore.WaitAsync(timeUntilTrigger, runCancellationToken).ConfigureAwait(false);
                                if (sigSemaphore.CurrentCount < 1)
                                {
                                    sigSemaphore.Release();
                                }
                            }
                            
                            if (await ReleaseIfScheduleChangedSignificantly(triggers, triggerTime).ConfigureAwait(false))
                            {
                                break;
                            }
                            
                            now = qsRsrcs.TimeProvider.GetUtcNow();
                            timeUntilTrigger = triggerTime - now;
                        }

                        // this happens if releaseIfScheduleChangedSignificantly decided to release triggers
                        if (triggers.Count == 0)
                        {
                            continue;
                        }

                        // set triggers to 'executing'
                        List<TriggerFiredResult> bundles = new();

                        if (!halted)
                        {
                            try
                            {
                                IReadOnlyCollection<TriggerFiredResult>? res = await qsRsrcs.JobStore
                                    .TriggersFired(triggers, CancellationToken.None).ConfigureAwait(false);

                                if (res != null)
                                {
                                    bundles = res.ToList();
                                }
                            }
                            catch (SchedulerException se)
                            {
                                var msg = "An error occurred while firing triggers '" + triggers + "'";
                                await qs.NotifySchedulerListenersError(msg, se, CancellationToken.None).ConfigureAwait(false);
                                // QTZ-179 : a problem occurred interacting with the triggers from the db
                                // we release them and loop again
                                foreach (IOperableTrigger t in triggers)
                                {
                                    await qsRsrcs.JobStore.ReleaseAcquiredTrigger(t, CancellationToken.None).ConfigureAwait(false);
                                }
                                
                                continue;
                            }
                        }

                        for (int i = 0; i < bundles.Count; i++)
                        {
                            TriggerFiredResult result = bundles[i];
                            var bndle = result.TriggerFiredBundle;
                            var exception = result.Exception;

                            IOperableTrigger trigger = triggers[i];
                            // TODO SQL exception?
                            if (exception != null && (exception is DbException || exception.InnerException is DbException))
                            {
                                logger.LogError(exception, "DbException while firing trigger {Trigger}", trigger);
                                await qsRsrcs.JobStore.ReleaseAcquiredTrigger(trigger, CancellationToken.None).ConfigureAwait(false);
                                continue;
                            }

                            // it's possible to get 'null' if the triggers was paused,
                            // blocked, or other similar occurrences that prevent it being
                            // fired at this time...  or if the scheduler was shutdown (halted)
                            if (bndle == null)
                            {
                                await qsRsrcs.JobStore.ReleaseAcquiredTrigger(trigger, CancellationToken.None).ConfigureAwait(false);
                                continue;
                            }

                            // TODO: improvements:
                            //
                            // 2- make sure we can get a job runshell before firing trigger, or
                            //   don't let that throw an exception (right now it never does,
                            //   but the signature says it can).
                            // 3- acquire more triggers at a time (based on num threads available?)

                            JobRunShell shell;
                            try
                            {
                                shell = qsRsrcs.JobRunShellFactory.CreateJobRunShell(bndle);
                                await shell.Initialize(qs, CancellationToken.None).ConfigureAwait(false);
                            }
                            catch (SchedulerException)
                            {
                                await qsRsrcs.JobStore.TriggeredJobComplete(trigger, bndle.JobDetail, SchedulerInstruction.SetAllJobTriggersError, CancellationToken.None).ConfigureAwait(false);
                                continue;
                            }

                            var threadPoolRunResult = qsRsrcs.ThreadPool.RunInThread(() => shell.Run(CancellationToken.None));
                            if (!threadPoolRunResult)
                            {
                                // this case should never happen, as it is indicative of the
                                // scheduler being shutdown or a bug in the thread pool or
                                // a thread pool being used concurrently - which the docs
                                // say not to do...
                                logger.LogError("ThreadPool.RunInThread() returned false");
                                await qsRsrcs.JobStore.TriggeredJobComplete(trigger, bndle.JobDetail, SchedulerInstruction.SetAllJobTriggersError, CancellationToken.None).ConfigureAwait(false);
                            }
                        }

                        continue; // while (!halted)
                    }
                }
                else // if(availThreadCount > 0)
                {
                    continue;
                    // while (!halted)
                }

                if (!halted)
                {
                    // QTZ-336 A job might have been completed in the meantime, and we might have
                    // missed the scheduled changed signal by not waiting for the notify() yet
                    // Check that before waiting for too long in case this very job needs to be
                    // scheduled very soon
                    if (!IsScheduleChanged())
                    {
                        TimeSpan timeUntilContinue = GetRandomizedIdleWaitTime();
                        await sigSemaphore.WaitAsync(timeUntilContinue, runCancellationToken).ConfigureAwait(false);
                        if (sigSemaphore.CurrentCount < 1)
                        {
                            sigSemaphore.Release();
                        }
                    }
                }
            }
            catch (Exception re)
            {
                logger.LogError(re, "Runtime error occurred in main trigger firing loop.");
            }
        } // while (!halted)
    }

    private static readonly TimeSpan minDelay = TimeSpan.FromMilliseconds(20);
    private static readonly TimeSpan maxDelay = TimeSpan.FromMinutes(10);

    private static TimeSpan ComputeDelayForRepeatedErrors(IJobStore jobStore, int acquiresFailed)
    {
        var delay = TimeSpan.FromMilliseconds(100);
        try
        {
            delay = jobStore.GetAcquireRetryDelay(acquiresFailed);
        }
        catch
        {
            // we're trying to be useful in case of error states, not cause
            // additional errors..
        }

        // sanity check per getAcquireRetryDelay specification
        if (delay < minDelay)
        {
            delay = minDelay;
        }

        if (delay > maxDelay)
        {
            delay = maxDelay;
        }

        return delay;
    }

    private async ValueTask<bool> ReleaseIfScheduleChangedSignificantly(List<IOperableTrigger> triggers, DateTimeOffset triggerTime)
    {
        if (!await IsCandidateNewTimeEarlierWithinReason(triggerTime, true).ConfigureAwait(false))
        {
            return false;
        }

        foreach (IOperableTrigger trigger in triggers)
        {
            // above call does a clearSignaledSchedulingChange()
            await qsRsrcs.JobStore.ReleaseAcquiredTrigger(trigger).ConfigureAwait(false);
        }
            
        triggers.Clear();
        return true;

    }

    private async Task<bool> IsCandidateNewTimeEarlierWithinReason(DateTimeOffset oldTimeUtc, bool clearSignal)
    {
        if (!IsScheduleChanged())
        {
            return false;
        }

        // So here's the deal: We know due to being signaled that 'the schedule'
        // has changed.  We may know (if getSignaledNextFireTime() != DateTimeOffset.MinValue) the
        // new earliest fire time.  We may not (in which case we will assume
        // that the new time is earlier than the trigger we have acquired).
        // In either case, we only want to abandon our acquired trigger and
        // go looking for a new one if "it's worth it".  It's only worth it if
        // the time cost incurred to abandon the trigger and acquire a new one
        // is less than the time until the currently acquired trigger will fire,
        // otherwise we're just "thrashing" the job store (e.g. database).
        //
        // So the question becomes when is it "worth it"?  This will depend on
        // the job store implementation (and of course the particular database
        // or whatever behind it).  Ideally we would depend on the job store
        // implementation to tell us the amount of time in which it "thinks"
        // it can abandon the acquired trigger and acquire a new one.  However
        // we have no current facility for having it tell us that, so we make
        // a somewhat educated but arbitrary guess.
        
        bool earlier = false;
        DateTimeOffset? nextFireTimeUtc = GetSignaledNextFireTimeUtc();
        await sigSemaphore.WaitAsync(CancellationToken.None).ConfigureAwait(false);
        try
        {
            if (!nextFireTimeUtc.HasValue)
            {
                earlier = true;
            }
            else if (nextFireTimeUtc.Value < oldTimeUtc)
            {
                earlier = true;
            }
            
            if (earlier)
            {
                // so the new time is considered earlier, but is it enough earlier?
                TimeSpan diff = oldTimeUtc - qsRsrcs.TimeProvider.GetUtcNow();
                if (diff < (qsRsrcs.JobStore.SupportsPersistence ? TimeSpan.FromMilliseconds(70) : TimeSpan.FromMilliseconds(7)))
                {
                    earlier = false;
                }
            }
        }
        finally
        {
            if (sigSemaphore.CurrentCount < 1)
            {
                sigSemaphore.Release();
            }
        }

        if (clearSignal)
        {
            ClearSignaledSchedulingChange();
        }

        return earlier;
    }

    public void Start()
    {
        cancellationTokenSource = new CancellationTokenSource();
        pauseCancellationTokenSource = new CancellationTokenSource();
        sigSemaphore = new SemaphoreSlim(1, 1);
        taskContext = new JoinableTaskContext();
        joinableTaskFactory = taskContext.Factory;
    
        task = joinableTaskFactory.RunAsync(Run);
    }

    public async Task Shutdown()
    {
#if NET5_0_OR_GREATER
        await cancellationTokenSource.CancelAsync().ConfigureAwait(false);
#else
        cancellationTokenSource.Cancel();
#endif

        try
        {
            await task.JoinAsync().ConfigureAwait(false);
        }
        catch (OperationCanceledException)
        {
        }
        finally
        {
            sigSemaphore.Dispose();
            cancellationTokenSource.Dispose();
            pauseCancellationTokenSource.Dispose();
            taskContext.Dispose();
        }
    }
}<|MERGE_RESOLUTION|>--- conflicted
+++ resolved
@@ -63,7 +63,7 @@
     private JoinableTask task = null!;
     private JoinableTaskContext taskContext = null!;
     private JoinableTaskFactory joinableTaskFactory = null!;
-    
+
     /// <summary>
     /// Gets the randomized idle wait time.
     /// </summary>
@@ -129,10 +129,6 @@
         this.qsRsrcs = qsRsrcs;
         idleWaitVariableness = (int) (qsRsrcs.IdleWaitTime.TotalMilliseconds * 0.2);
         pauseToken = pauseSource.Token;
-<<<<<<< HEAD
-=======
-        halted = false;
->>>>>>> 1c6c3ca4
     }
 
     /// <summary>
@@ -292,12 +288,12 @@
                 {
                     // Ignore because this signal comes from Halt
                 }
-                
+
                 if (halted)
                 {
                     break;
                 }
-                
+
                 // wait a bit, if reading from job store is consistently
                 // failing (e.g. DB is down or restarting)
                 if (acquiresFailed > 1)
@@ -569,7 +565,7 @@
             // above call does a clearSignaledSchedulingChange()
             await qsRsrcs.JobStore.ReleaseAcquiredTrigger(trigger).ConfigureAwait(false);
         }
-            
+        
         triggers.Clear();
         return true;
 
@@ -599,7 +595,7 @@
         // it can abandon the acquired trigger and acquire a new one.  However
         // we have no current facility for having it tell us that, so we make
         // a somewhat educated but arbitrary guess.
-        
+
         bool earlier = false;
         DateTimeOffset? nextFireTimeUtc = GetSignaledNextFireTimeUtc();
         await sigSemaphore.WaitAsync(CancellationToken.None).ConfigureAwait(false);
@@ -613,7 +609,7 @@
             {
                 earlier = true;
             }
-            
+
             if (earlier)
             {
                 // so the new time is considered earlier, but is it enough earlier?
@@ -666,12 +662,5 @@
         catch (OperationCanceledException)
         {
         }
-        finally
-        {
-            sigSemaphore.Dispose();
-            cancellationTokenSource.Dispose();
-            pauseCancellationTokenSource.Dispose();
-            taskContext.Dispose();
-        }
     }
 }