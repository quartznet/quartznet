--- conflicted
+++ resolved
@@ -1,19 +1,16 @@
 <Project Sdk="Microsoft.NET.Sdk">
 
-<<<<<<< HEAD
     <PropertyGroup>
         <OutputType>Exe</OutputType>
         <TargetFrameworks>net5.0;net48</TargetFrameworks>
         <Nullable>enable</Nullable>
     </PropertyGroup>
-=======
   <PropertyGroup>
     <OutputType>Exe</OutputType>
     <TargetFramework>net6.0</TargetFramework>
     <Nullable>disable</Nullable>
     <IsPackable>false</IsPackable>
   </PropertyGroup>
->>>>>>> f1018526
 
   <ItemGroup>
     <PackageReference Include="BenchmarkDotNet" Version="0.12.1"/>
